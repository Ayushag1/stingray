import warnings

import numpy as np
import scipy
import scipy.fftpack
import scipy.optimize
import scipy.stats

import stingray.utils as utils
from stingray.crossspectrum import AveragedCrossspectrum, Crossspectrum
from stingray.gti import bin_intervals_from_gtis, check_gtis
from stingray.largememory import createChunkedSpectra, saveData
from stingray.stats import pds_probability

<<<<<<< HEAD
=======
from .lightcurve import Lightcurve
>>>>>>> 66bf8853
from .events import EventList
from .gti import cross_two_gtis

try:
    from tqdm import tqdm as show_progress
except ImportError:
    def show_progress(a, **kwargs):
        return a

__all__ = ["Powerspectrum", "AveragedPowerspectrum", "DynamicalPowerspectrum"]


class Powerspectrum(Crossspectrum):
    """
    Make a :class:`Powerspectrum` (also called periodogram) from a (binned) light curve.
    Periodograms can be normalized by either Leahy normalization, fractional rms
    normalizaation, absolute rms normalization, or not at all.

    You can also make an empty :class:`Powerspectrum` object to populate with your
    own fourier-transformed data (this can sometimes be useful when making
    binned power spectra).

    Parameters
    ----------
    data: :class:`stingray.Lightcurve` object, optional, default ``None``
        The light curve data to be Fourier-transformed.

    norm: {``leahy`` | ``frac`` | ``abs`` | ``none`` }, optional, default ``frac``
        The normaliation of the power spectrum to be used. Options are
        ``leahy``, ``frac``, ``abs`` and ``none``, default is ``frac``.

    Other Parameters
    ----------------
    gti: 2-d float array
        ``[[gti0_0, gti0_1], [gti1_0, gti1_1], ...]`` -- Good Time intervals.
        This choice overrides the GTIs in the single light curves. Use with
        care!

    Attributes
    ----------
    norm: {``leahy`` | ``frac`` | ``abs`` | ``none`` }
        the normalization of the power spectrun

    freq: numpy.ndarray
        The array of mid-bin frequencies that the Fourier transform samples

    power: numpy.ndarray
        The array of normalized squared absolute values of Fourier
        amplitudes

    power_err: numpy.ndarray
        The uncertainties of ``power``.
        An approximation for each bin given by ``power_err= power/sqrt(m)``.
        Where ``m`` is the number of power averaged in each bin (by frequency
        binning, or averaging power spectrum). Note that for a single
        realization (``m=1``) the error is equal to the power.

    df: float
        The frequency resolution

    m: int
        The number of averaged powers in each bin

    n: int
        The number of data points in the light curve

    nphots: float
        The total number of photons in the light curve

    """
    def __init__(self, data=None, norm="frac", gti=None,
                 dt=None, lc=None):
        if lc is not None:
            warnings.warn("The lc keyword is now deprecated. Use data "
                          "instead", DeprecationWarning)
        if data is None:
            data = lc

        Crossspectrum.__init__(self, data1=data, data2=data, norm=norm, gti=gti,
                               dt=dt)
        self.nphots = self.nphots1
        self.dt = dt

    def rebin(self, df=None, f=None, method="mean"):
        """
        Rebin the power spectrum.

        Parameters
        ----------
        df: float
            The new frequency resolution

        Other Parameters
        ----------------
        f: float
            the rebin factor. If specified, it substitutes ``df`` with ``f*self.df``

        Returns
        -------
        bin_cs = :class:`Powerspectrum` object
            The newly binned power spectrum.
        """
        bin_ps = Crossspectrum.rebin(self, df=df, f=f, method=method)
        bin_ps.nphots = bin_ps.nphots1

        return bin_ps

    def compute_rms(self, min_freq, max_freq, white_noise_offset=0.):
        """
        Compute the fractional rms amplitude in the power spectrum
        between two frequencies.

        Parameters
        ----------
        min_freq: float
            The lower frequency bound for the calculation

        max_freq: float
            The upper frequency bound for the calculation

        Other parameters
        ----------------
        white_noise_offset : float, default 0
            This is the white noise level, in Leahy normalization. In the ideal
            case, this is 2. Dead time and other instrumental effects can alter
            it. The user can fit the white noise level outside this function
            and it will get subtracted from powers here.

        Returns
        -------
        rms: float
            The fractional rms amplitude contained between ``min_freq`` and
            ``max_freq``

        rms_err: float
            The error on the fractional rms amplitude

        """
        minind = self.freq.searchsorted(min_freq)
        maxind = self.freq.searchsorted(max_freq)
        powers = self.power[minind:maxind]
        nphots = self.nphots

        if self.norm.lower() == 'leahy':
            powers_leahy = powers.copy()
        elif self.norm.lower() == "frac":
            powers_leahy = \
                self.unnorm_power[minind:maxind].real * 2 / nphots
        else:
            raise TypeError("Normalization not recognized!")

        rms = np.sqrt(np.sum(powers_leahy - white_noise_offset) / nphots)
        rms_err = self._rms_error(powers_leahy)

        return rms, rms_err

    def _rms_error(self, powers):
        """
        Compute the error on the fractional rms amplitude using error
        propagation.
        Note: this uses the actual measured powers, which is not
        strictly correct. We should be using the underlying power spectrum,
        but in the absence of an estimate of that, this will have to do.

        .. math::

           r = \sqrt{P}

        .. math::

           \delta r = \\frac{1}{2 * \sqrt{P}} \delta P

        Parameters
        ----------
        powers: iterable
            The list of powers used to compute the fractional rms amplitude.

        Returns
        -------
        delta_rms: float
            The error on the fractional rms amplitude
        """
        nphots = self.nphots
        p_err = scipy.stats.chi2(2.0 * self.m).var() * powers / self.m / nphots

        rms = np.sum(powers) / nphots
        pow = np.sqrt(rms)

        drms_dp = 1 / (2 * pow)

        sq_sum_err = np.sqrt(np.sum(p_err**2))
        delta_rms = sq_sum_err * drms_dp
        return delta_rms

    def classical_significances(self, threshold=1, trial_correction=False):
        """
        Compute the classical significances for the powers in the power
        spectrum, assuming an underlying noise distribution that follows a
        chi-square distributions with 2M degrees of freedom, where M is the
        number of powers averaged in each bin.

        Note that this function will *only* produce correct results when the
        following underlying assumptions are fulfilled:

        1. The power spectrum is Leahy-normalized
        2. There is no source of variability in the data other than the
           periodic signal to be determined with this method. This is important!
           If there are other sources of (aperiodic) variability in the data, this
           method will *not* produce correct results, but instead produce a large
           number of spurious false positive detections!
        3. There are no significant instrumental effects changing the
           statistical distribution of the powers (e.g. pile-up or dead time)

        By default, the method produces ``(index,p-values)`` for all powers in
        the power spectrum, where index is the numerical index of the power in
        question. If a ``threshold`` is set, then only powers with p-values
        *below* that threshold with their respective indices. If
        ``trial_correction`` is set to ``True``, then the threshold will be corrected
        for the number of trials (frequencies) in the power spectrum before
        being used.

        Parameters
        ----------
        threshold : float, optional, default ``1``
            The threshold to be used when reporting p-values of potentially
            significant powers. Must be between 0 and 1.
            Default is ``1`` (all p-values will be reported).

        trial_correction : bool, optional, default ``False``
            A Boolean flag that sets whether the ``threshold`` will be corrected
            by the number of frequencies before being applied. This decreases
            the ``threshold`` (p-values need to be lower to count as significant).
            Default is ``False`` (report all powers) though for any application
            where `threshold`` is set to something meaningful, this should also
            be applied!

        Returns
        -------
        pvals : iterable
            A list of ``(index, p-value)`` tuples for all powers that have p-values
            lower than the threshold specified in ``threshold``.

        """
        if not self.norm == "leahy":
            raise ValueError("This method only works on "
                             "Leahy-normalized power spectra!")

        if trial_correction:
            ntrial = self.power.shape[0]
        else:
            ntrial = 1

        if np.size(self.m) == 1:
            # calculate p-values for all powers
            # leave out zeroth power since it just encodes the number of photons!
            pv = pds_probability(self.power, n_summed_spectra=self.m,
                                 ntrial=ntrial)
        else:
            pv = np.array([pds_probability(power, n_summed_spectra=m,
                                           ntrial=ntrial)
                           for power, m in zip(self.power, self.m)])

        # need to add 1 to the indices to make up for the fact that
        # we left out the first power above!
        indices = np.where(pv < threshold)[0]

        pvals = np.vstack([pv[indices], indices])

        return pvals


class AveragedPowerspectrum(AveragedCrossspectrum, Powerspectrum):
    """
    Make an averaged periodogram from a light curve by segmenting the light
    curve, Fourier-transforming each segment and then averaging the
    resulting periodograms.

    Parameters
    ----------
    data: :class:`stingray.Lightcurve`object OR iterable of :class:`stingray.Lightcurve` objects OR :class:`stingray.EventList` object
        The light curve data to be Fourier-transformed.

    segment_size: float
        The size of each segment to average. Note that if the total
        duration of each :class:`Lightcurve` object in lc is not an integer multiple
        of the ``segment_size``, then any fraction left-over at the end of the
        time series will be lost.

    norm: {``leahy`` | ``frac`` | ``abs`` | ``none`` }, optional, default ``frac``
        The normaliation of the periodogram to be used.

    Other Parameters
    ----------------
    gti: 2-d float array
        ``[[gti0_0, gti0_1], [gti1_0, gti1_1], ...]`` -- Good Time intervals.
        This choice overrides the GTIs in the single light curves. Use with
        care!

    silent : bool, default False
         Do not show a progress bar when generating an averaged cross spectrum.
         Useful for the batch execution of many spectra

    dt: float
        The time resolution of the light curve. Only needed when constructing
        light curves in the case where data is of :class:EventList

    large_data : bool, default False
        Use only for data larger than 10**7 data points!! Uses zarr and dask for computation.

    Attributes
    ----------
    norm: {``leahy`` | ``frac`` | ``abs`` | ``none`` }
        the normalization of the periodogram

    freq: numpy.ndarray
        The array of mid-bin frequencies that the Fourier transform samples

    power: numpy.ndarray
        The array of normalized squared absolute values of Fourier
        amplitudes

    power_err: numpy.ndarray
        The uncertainties of ``power``.
        An approximation for each bin given by ``power_err= power/sqrt(m)``.
        Where ``m`` is the number of power averaged in each bin (by frequency
        binning, or averaging powerspectrum). Note that for a single
        realization (``m=1``) the error is equal to the power.

    df: float
        The frequency resolution

    m: int
        The number of averaged periodograms

    n: int
        The number of data points in the light curve

    nphots: float
        The total number of photons in the light curve

    """
    def __init__(self, data=None, segment_size=None, norm="frac", gti=None,
                 silent=False, dt=None, lc=None, large_data=False):

        if lc is not None:
            warnings.warn("The lc keyword is now deprecated. Use data "
                          "instead", DeprecationWarning)
        # Backwards compatibility: user might have supplied lc instead
        if data is None:
            data = lc

        if large_data and data is not None:
<<<<<<< HEAD
            saveData(data, 'data')

            if isinstance(data, EventList):
                return createChunkedSpectra('EventList',
                                            'AveragedPowerspectrum',
                                            segment_size=segment_size,
                                            norm=norm,
                                            gti=gti,
                                            power_type=None,
                                            silent=silent,
                                            dt=dt)
            else:
                return createChunkedSpectra('Lightcurve',
                                            'AveragedPowerspectrum',
                                            segment_size=segment_size,
                                            norm=norm,
                                            gti=gti,
                                            power_type=None,
                                            silent=silent,
                                            dt=dt)
=======
            if isinstance(data, EventList):
                input_data = 'EventList'
            elif isinstance(data, Lightcurve):
                input_data = 'Lightcurve'
            else:
                raise ValueError(
                    f'Invalid input data type: {type(data).__name__}')

            saveData(data, 'data')

            spec = createChunkedSpectra(input_data,
                                        'AveragedPowerspectrum',
                                        segment_size=segment_size,
                                        norm=norm,
                                        gti=gti,
                                        power_type=None,
                                        silent=silent,
                                        dt=dt)
            for key, val in spec.__dict__.items():
                setattr(self, key, val)
            return
>>>>>>> 66bf8853

        self.type = "powerspectrum"
        if segment_size is None and data is not None:
            raise ValueError("segment_size must be specified")
        if segment_size is not None and not np.isfinite(segment_size):
            raise ValueError("segment_size must be finite!")

        self.dt = dt

        if isinstance(data, EventList):
            lengths = data.gti[:, 1] - data.gti[:, 0]
            good = lengths >= segment_size
            data.gti = data.gti[good]

        self.segment_size = segment_size
        self.show_progress = not silent
        Powerspectrum.__init__(self, data, norm, gti=gti, dt=dt)

        return

    def _make_segment_spectrum(self, lc, segment_size):
        """
        Split the light curves into segments of size ``segment_size``, and
        calculate a power spectrum for each.

        Parameters
        ----------
        lc  : :class:`stingray.Lightcurve` objects\
            The input light curve

        segment_size : ``numpy.float``
            Size of each light curve segment to use for averaging.

        Returns
        -------
        power_all : list of :class:`Powerspectrum` objects
            A list of power spectra calculated independently from each light curve segment

        nphots_all : ``numpy.ndarray``
            List containing the number of photons for all segments calculated from ``lc``
        """
        if not isinstance(lc, Lightcurve):
            raise TypeError("lc must be a Lightcurve object")

        current_gtis = lc.gti

        if self.gti is None:
            self.gti = lc.gti
        else:
            if not np.all(lc.gti == self.gti):
                self.gti = np.vstack([self.gti, lc.gti])

        check_gtis(self.gti)

        start_inds, end_inds = \
            bin_intervals_from_gtis(current_gtis, segment_size, lc.time, dt=lc.dt)

        power_all = []
        nphots_all = []

        local_show_progress = show_progress
        if not self.show_progress:
            local_show_progress = lambda a: a

        for start_ind, end_ind in \
                local_show_progress(zip(start_inds, end_inds)):
            time = lc.time[start_ind:end_ind]
            counts = lc.counts[start_ind:end_ind]
            counts_err = lc.counts_err[start_ind: end_ind]

            if np.sum(counts) == 0:
                warnings.warn(
                    "No counts in interval {}--{}s".format(time[0], time[-1]))
                continue

            lc_seg = Lightcurve(time, counts, err=counts_err,
                                err_dist=lc.err_dist.lower(),
                                skip_checks=True, dt=lc.dt)

            power_seg = Powerspectrum(lc_seg, norm=self.norm)
            power_all.append(power_seg)
            nphots_all.append(np.sum(lc_seg.counts))

        return power_all, nphots_all


class DynamicalPowerspectrum(AveragedPowerspectrum):
    """
    Create a dynamical power spectrum, also often called a *spectrogram*.

    This class will divide a :class:`Lightcurve` object into segments of
    length ``segment_size``, create a power spectrum for each segment and store
    all powers in a matrix as a function of both time (using the mid-point of each
    segment) and frequency.

    This is often used to trace changes in period of a (quasi-)periodic signal over
    time.

    Parameters
    ----------
    lc : :class:`stingray.Lightcurve` object
        The time series of which the Dynamical powerspectrum is
        to be calculated.

    segment_size : float, default 1
         Length of the segment of light curve, default value is 1 (in whatever units
         the ``time`` array in the :class:`Lightcurve`` object uses).

    norm: {``leahy`` | ``frac`` | ``abs`` | ``none`` }, optional, default ``frac``
        The normaliation of the periodogram to be used.

    Other Parameters
    ----------------
    gti: 2-d float array
        ``[[gti0_0, gti0_1], [gti1_0, gti1_1], ...]`` -- Good Time intervals.
        This choice overrides the GTIs in the single light curves. Use with
        care!

    Attributes
    ----------
    segment_size: float
        The size of each segment to average. Note that if the total
        duration of each Lightcurve object in lc is not an integer multiple
        of the ``segment_size``, then any fraction left-over at the end of the
        time series will be lost.

    dyn_ps : np.ndarray
        The matrix of normalized squared absolute values of Fourier
        amplitudes. The axis are given by the ``freq``
        and ``time`` attributes

    norm: {``leahy`` | ``frac`` | ``abs`` | ``none``}
        the normalization of the periodogram

    freq: numpy.ndarray
        The array of mid-bin frequencies that the Fourier transform samples

    df: float
        The frequency resolution

    dt: float
        The time resolution
    """

    def __init__(self, lc, segment_size, norm="frac", gti=None, dt=None):
        if segment_size < 2 * lc.dt:
            raise ValueError("Length of the segment is too short to form a "
                             "light curve!")
        elif segment_size > lc.tseg:
            raise ValueError("Length of the segment is too long to create "
                             "any segments of the light curve!")
        AveragedPowerspectrum.__init__(self, lc=lc,
                                       segment_size=segment_size, norm=norm,
                                       gti=gti, dt=dt)
        self._make_matrix(lc)

    def _make_matrix(self, lc):
        """
        Create a matrix of powers for each time step (rows) and each frequency step (columns).

        Parameters
        ----------
        lc : :class:`Lightcurve` object
            The :class:`Lightcurve` object from which to generate the dynamical power spectrum
        """
        ps_all, _ = AveragedPowerspectrum._make_segment_spectrum(
            self, lc, self.segment_size)
        self.dyn_ps = np.array([ps.power for ps in ps_all]).T

        self.freq = ps_all[0].freq
        current_gti = lc.gti
        if self.gti is not None:
            current_gti = cross_two_gtis(self.gti, current_gti)

        start_inds, end_inds = \
            bin_intervals_from_gtis(current_gti, self.segment_size, lc.time,
                                    dt=lc.dt)

        tstart = lc.time[start_inds]
        tend = lc.time[end_inds]

        self.time = tstart + 0.5 * (tend - tstart)

        # Assign length of lightcurve as time resolution if only one value
        if len(self.time) > 1:
            self.dt = self.time[1] - self.time[0]
        else:
            self.dt = lc.n

        # Assign biggest freq. resolution if only one value
        if len(self.freq) > 1:
            self.df = self.freq[1] - self.freq[0]
        else:
            self.df = 1 / lc.n

    def rebin_frequency(self, df_new, method="sum"):
        """
        Rebin the Dynamic Power Spectrum to a new frequency resolution. Rebinning is
        an in-place operation, i.e. will replace the existing ``dyn_ps`` attribute.

        While the new resolution need not be an integer multiple of the
        previous frequency resolution, be aware that if it is not, the last
        bin will be cut off by the fraction left over by the integer division.

        Parameters
        ----------
        df_new: float
            The new frequency resolution of the Dynamical Power Spectrum.
            Must be larger than the frequency resolution of the old Dynamical
            Power Spectrum!

        method: {``sum`` | ``mean`` | ``average``}, optional, default ``sum``
            This keyword argument sets whether the counts in the new bins
            should be summed or averaged.
        """
        dynspec_new = []
        for data in self.dyn_ps.T:
            freq_new, bin_counts, bin_err, _ = \
                utils.rebin_data(self.freq, data, dx_new=df_new,
                                 method=method)
            dynspec_new.append(bin_counts)

        self.freq = freq_new
        self.dyn_ps = np.array(dynspec_new).T
        self.df = df_new

    def trace_maximum(self, min_freq=None, max_freq=None, sigmaclip=False):
        """
        Return the indices of the maximum powers in each segment :class:`Powerspectrum`
        between specified frequencies.

        Parameters
        ----------
        min_freq: float, default ``None``
            The lower frequency bound.

        max_freq: float, default ``None``
            The upper frequency bound.

        Returns
        -------
        max_positions : np.array
            The array of indices of the maximum power in each segment having
            frequency between ``min_freq`` and ``max_freq``.
        """
        if min_freq is None:
            min_freq = np.min(self.freq)
        if max_freq is None:
            max_freq = np.max(self.freq)

        max_positions = []
        for ps in self.dyn_ps.T:
            indices = np.logical_and(self.freq <= max_freq,
                                     min_freq <= self.freq)
            max_power = np.max(ps[indices])
            max_positions.append(np.where(ps == max_power)[0][0])

        return np.array(max_positions)

    def rebin_time(self, dt_new, method='sum'):

        """
        Rebin the Dynamic Power Spectrum to a new time resolution.
        While the new resolution need not be an integer multiple of the
        previous time resolution, be aware that if it is not, the last bin
        will be cut off by the fraction left over by the integer division.

        Parameters
        ----------
        dt_new: float
            The new time resolution of the Dynamical Power Spectrum.
            Must be larger than the time resolution of the old Dynamical Power
            Spectrum!

        method: {"sum" | "mean" | "average"}, optional, default "sum"
            This keyword argument sets whether the counts in the new bins
            should be summed or averaged.


        Returns
        -------
        time_new: numpy.ndarray
            Time axis with new rebinned time resolution.

        dynspec_new: numpy.ndarray
            New rebinned Dynamical Power Spectrum.
        """

        if dt_new < self.dt:
            raise ValueError("New time resolution must be larger than "
                             "old time resolution!")

        dynspec_new = []
        for data in self.dyn_ps:
            time_new, bin_counts, bin_err, _ = \
                utils.rebin_data(self.time, data, dt_new,
                                 method=method)
            dynspec_new.append(bin_counts)

        self.time = time_new
        self.dyn_ps = np.array(dynspec_new)
        self.dt = dt_new<|MERGE_RESOLUTION|>--- conflicted
+++ resolved
@@ -12,10 +12,7 @@
 from stingray.largememory import createChunkedSpectra, saveData
 from stingray.stats import pds_probability
 
-<<<<<<< HEAD
-=======
 from .lightcurve import Lightcurve
->>>>>>> 66bf8853
 from .events import EventList
 from .gti import cross_two_gtis
 
@@ -368,28 +365,6 @@
             data = lc
 
         if large_data and data is not None:
-<<<<<<< HEAD
-            saveData(data, 'data')
-
-            if isinstance(data, EventList):
-                return createChunkedSpectra('EventList',
-                                            'AveragedPowerspectrum',
-                                            segment_size=segment_size,
-                                            norm=norm,
-                                            gti=gti,
-                                            power_type=None,
-                                            silent=silent,
-                                            dt=dt)
-            else:
-                return createChunkedSpectra('Lightcurve',
-                                            'AveragedPowerspectrum',
-                                            segment_size=segment_size,
-                                            norm=norm,
-                                            gti=gti,
-                                            power_type=None,
-                                            silent=silent,
-                                            dt=dt)
-=======
             if isinstance(data, EventList):
                 input_data = 'EventList'
             elif isinstance(data, Lightcurve):
@@ -411,7 +386,6 @@
             for key, val in spec.__dict__.items():
                 setattr(self, key, val)
             return
->>>>>>> 66bf8853
 
         self.type = "powerspectrum"
         if segment_size is None and data is not None:
