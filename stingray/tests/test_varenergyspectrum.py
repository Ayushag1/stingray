import os
import numpy as np
from stingray.events import EventList
from stingray.varenergyspectrum import VarEnergySpectrum
from stingray.varenergyspectrum import ComplexCovarianceSpectrum, CovarianceSpectrum
from stingray.varenergyspectrum import RmsSpectrum, RmsEnergySpectrum
from stingray.varenergyspectrum import LagSpectrum, LagEnergySpectrum
from stingray.varenergyspectrum import ExcessVarianceSpectrum
from stingray.lightcurve import Lightcurve

from astropy.tests.helper import pytest

np.random.seed(20150907)
curdir = os.path.abspath(os.path.dirname(__file__))
datadir = os.path.join(curdir, "data")

class DummyVarEnergy(VarEnergySpectrum):
    def _spectrum_function(self):
        return None, None


class TestExcVarEnergySpectrum(object):
    @classmethod
    def setup_class(cls):
        from ..simulator import Simulator

        simulator = Simulator(0.1, 10000, rms=0.2, mean=200)
        test_lc = simulator.simulate(1)
        cls.test_ev1, cls.test_ev2 = EventList(), EventList()
        cls.test_ev1.simulate_times(test_lc)
        cls.test_ev1.energy = np.random.uniform(0.3, 12, len(cls.test_ev1.time))

    def test_allocate(self):
        exv = ExcessVarianceSpectrum(
            self.test_ev1, [0.0, 100], (0.3, 12, 5, "lin"), bin_time=1, segment_size=100
        )


class TestVarEnergySpectrum(object):
    @classmethod
    def setup_class(cls):
        tstart = 0.0
        tend = 100.0
        nphot = 1000
        alltimes = np.random.uniform(tstart, tend, nphot)
        alltimes.sort()
        cls.events = EventList(
            alltimes, energy=np.random.uniform(0.3, 12, nphot), gti=[[tstart, tend]]
        )
        cls.vespec = DummyVarEnergy(
            cls.events, [0.0, 10000], (0.5, 5, 10, "lin"), [0.3, 10], bin_time=0.1
        )
        cls.vespeclog = DummyVarEnergy(cls.events, [0.0, 10000], (0.5, 5, 10, "log"), [0.3, 10])

    def test_no_spectrum_func_raises(self):
        with pytest.raises(TypeError):
            ref_int = VarEnergySpectrum(self.events, [0.0, 10000], (0.5, 5, 10, "log"), [0.3, 10])

    def test_intervals_overlapping(self):
        ref_int = self.vespec._decide_ref_intervals([0.5, 6], [0.3, 10])
        np.testing.assert_allclose(ref_int, [[0.3, 0.5], [6, 10]])
        ref_int = self.vespec._decide_ref_intervals([0.5, 11], [0.3, 10])
        np.testing.assert_allclose(ref_int, [[0.3, 0.5]])

    def test_intervals_non_overlapping(self):
        ref_int = self.vespec._decide_ref_intervals([6, 11], [0.3, 5])
        np.testing.assert_allclose(ref_int, [[0.3, 5]])

    def test_ref_band_none(self):
        events = EventList(
            [0.09, 0.21, 0.23, 0.32, 0.4, 0.54], energy=[0, 0, 0, 0, 1, 1], gti=[[0, 0.65]]
        )
        vespec = DummyVarEnergy(events, [0.0, 10000], (0, 1, 2, "lin"), bin_time=0.1)
        assert np.allclose(vespec.ref_band, np.array([[0, np.inf]]))

    def test_energy_spec_wrong_list_not_tuple(self):
        events = EventList(
            [0.09, 0.21, 0.23, 0.32, 0.4, 0.54], energy=[0, 0, 0, 0, 1, 1], gti=[[0, 0.65]]
        )
        # Test using a list instead of tuple
        # with pytest.raises(ValueError):
        vespec = DummyVarEnergy(events, [0.0, 10000], [0, 1, 2, "lin"], bin_time=0.1)

    def test_energy_spec_wrong_str(self):
        events = EventList(
            [0.09, 0.21, 0.23, 0.32, 0.4, 0.54], energy=[0, 0, 0, 0, 1, 1], gti=[[0, 0.65]]
        )
        # Test using a list instead of tuple
        with pytest.raises(ValueError):
            vespec = DummyVarEnergy(events, [0.0, 10000], (0, 1, 2, "xxx"), bin_time=0.1)

    def test_construct_lightcurves(self):
        events = EventList(
            [0.09, 0.21, 0.23, 0.32, 0.4, 0.54], energy=[0, 0, 0, 0, 1, 1], gti=[[0, 0.65]]
        )
        vespec = DummyVarEnergy(events, [0.0, 10000], (0, 1, 2, "lin"), [0.5, 1.1], bin_time=0.1)
        base_lc, ref_lc = vespec._construct_lightcurves([0, 0.5], tstart=0, tstop=0.65)
        np.testing.assert_allclose(base_lc.counts, [1, 0, 2, 1, 0, 0])
        np.testing.assert_allclose(ref_lc.counts, [0, 0, 0, 0, 1, 1])

    def test_construct_lightcurves_no_exclude(self):
        events = EventList(
            [0.09, 0.21, 0.23, 0.32, 0.4, 0.54], energy=[0, 0, 0, 0, 1, 1], gti=[[0, 0.65]]
        )

        vespec = DummyVarEnergy(events, [0.0, 10000], (0, 1, 2, "lin"), [0, 0.5], bin_time=0.1)
        base_lc, ref_lc = vespec._construct_lightcurves(
            [0, 0.5], tstart=0, tstop=0.65, exclude=False
        )
        np.testing.assert_equal(base_lc.counts, ref_lc.counts)

    def test_construct_lightcurves_pi(self):
        events = EventList(
            [0.09, 0.21, 0.23, 0.32, 0.4, 0.54], pi=np.asarray([0, 0, 0, 0, 1, 1]), gti=[[0, 0.65]]
        )
        vespec = DummyVarEnergy(
            events, [0.0, 10000], (0, 1, 2, "lin"), [0.5, 1.1], use_pi=True, bin_time=0.1
        )
        base_lc, ref_lc = vespec._construct_lightcurves([0, 0.5], tstart=0, tstop=0.65)
        np.testing.assert_allclose(base_lc.counts, [1, 0, 2, 1, 0, 0])
        np.testing.assert_allclose(ref_lc.counts, [0, 0, 0, 0, 1, 1])


class TestRmsAndCovSpectrum(object):
    @classmethod
    def setup_class(cls):
        from ..simulator import Simulator

        cls.bin_time = 0.01

        data = np.load(os.path.join(datadir, "sample_variable_lc.npy"))
        flux = data / 50
        times = np.arange(data.size) * cls.bin_time

<<<<<<< HEAD
        test_lc = Lightcurve(times, flux, err_dist="gauss", dt=cls.bin_time, skip_checks=True)
=======
    def test_correct_rms_values(self):
        # Assert that it is close to 0.4 (since we don't have infinite spectral
        # coverage, it will be a little less!)
        assert np.allclose(self.rms.spectrum, 0.2, 0.06)
>>>>>>> c0d5e20d

        cls.test_ev1, cls.test_ev2 = EventList(), EventList()
        cls.test_ev1.simulate_times(test_lc)
        cls.test_ev2.simulate_times(test_lc)
        cls.test_ev1.energy = np.random.uniform(0.3, 12, len(cls.test_ev1.time))
        cls.test_ev2.energy = np.random.uniform(0.3, 12, len(cls.test_ev2.time))

    @pytest.mark.parametrize("norm", ["frac", "abs"])
    def test_correct_rms_values_vs_cross(self, norm):
        """The rms calculated with independent event lists (from the cospectrum)
        is equivalent to the one calculated with one event list (from the PDS)"""

        rmsspec_cross = RmsEnergySpectrum(
            self.test_ev1,
            freq_interval=[0.00001, 0.1],
            energy_spec=(0.3, 12, 2, "lin"),
            bin_time=self.bin_time / 2,
            segment_size=9999,
            events2=self.test_ev2,
            norm=norm,
        )
        rmsspec_pds = RmsEnergySpectrum(
            self.test_ev1,
            freq_interval=[0.00001, 0.1],
            energy_spec=(0.3, 12, 2, "lin"),
            bin_time=self.bin_time / 2,
            segment_size=9999,
            norm=norm,
        )
        pds = rmsspec_pds.spectrum
        cross = rmsspec_cross.spectrum
        err = rmsspec_pds.spectrum_error
        cerr = rmsspec_cross.spectrum_error
        assert np.allclose(err, cerr, rtol=0.2)
        assert np.allclose(pds, cross, atol=3 * err)

        if norm == "frac":
            assert np.allclose(pds, 0.20, atol=3 * err)

    @pytest.mark.parametrize("norm", ["frac", "abs"])
    def test_correct_cov_values_vs_cross(self, norm):
        """The rms calculated with independent event lists (from the cospectrum)
        is equivalent to the one calculated with one event list (from the PDS)"""
        covar = CovarianceSpectrum(
            self.test_ev1,
            freq_interval=[0.00001, 0.1],
            energy_spec=(0.3, 12, 2, "lin"),
            bin_time=self.bin_time / 2,
            segment_size=100,
            norm=norm
        )

        covar_cross = CovarianceSpectrum(
            self.test_ev1,
            freq_interval=[0.00001, 0.1],
            energy_spec=(0.3, 12, 2, "lin"),
            bin_time=self.bin_time / 2,
            segment_size=100,
            norm=norm,
            events2=self.test_ev2
        )

        cov = covar.spectrum
        rms = covar_cross.spectrum
        coverr = covar_cross.spectrum_error

        assert np.allclose(cov, rms, atol=3 * coverr)

    @pytest.mark.parametrize("norm", ["frac", "abs"])
    def test_correct_rms_values_vs_cov(self, norm):
        """The rms calculated with independent event lists (from the cospectrum)
        is equivalent to the one calculated with one event list (from the PDS)"""
        covar = CovarianceSpectrum(
            self.test_ev1,
            freq_interval=[0.00001, 0.1],
            energy_spec=(0.3, 12, 2, "lin"),
            bin_time=self.bin_time / 2,
            segment_size=100,
            norm=norm,
            events2=self.test_ev2
        )
        rmsspec = RmsSpectrum(
            self.test_ev1,
            freq_interval=[0.00001, 0.1],
            energy_spec=(0.3, 12, 2, "lin"),
            bin_time=self.bin_time / 2,
            segment_size=100,
            norm=norm,
            events2=self.test_ev2
        )

        cov = covar.spectrum
        rms = rmsspec.spectrum
        coverr = covar.spectrum_error

        assert np.allclose(cov, rms, atol=3 * coverr)

    def test_cov_invalid_evlist_warns(self):
        ev = EventList(time=[], energy=[], gti=self.test_ev1.gti)
        with pytest.warns(UserWarning) as record:
            rms = CovarianceSpectrum(
                ev, [0.0, 100], (0.3, 12, 5, "lin"), bin_time=0.01, segment_size=100
            )
        assert np.all(np.isnan(rms.spectrum))
        assert np.all(np.isnan(rms.spectrum_error))

    def test_rms_invalid_evlist_warns(self):
        ev = EventList(time=[], energy=[], gti=self.test_ev1.gti)
        with pytest.warns(UserWarning) as record:
            rms = RmsEnergySpectrum(
                ev,
                [0.0, 100],
                (0.3, 12, 5, "lin"),
                bin_time=0.01,
                segment_size=100,
                events2=self.test_ev2,
            )
        assert np.all(np.isnan(rms.spectrum))
        assert np.all(np.isnan(rms.spectrum_error))


class TestLagEnergySpectrum(object):
    @classmethod
    def setup_class(cls):
        from ..simulator import Simulator

        dt = 0.01
        cls.time_lag = 5
        data = np.load(os.path.join(datadir, "sample_variable_lc.npy"))
        flux = data
        times = np.arange(data.size) * dt
        maxfreq = 0.25 / cls.time_lag
        roll_amount = int(cls.time_lag // dt)
        good = slice(roll_amount, roll_amount + int(200 / dt))

        rolled_flux = np.array(np.roll(flux, roll_amount))
        times, flux, rolled_flux = times[good], flux[good], rolled_flux[good]
        test_lc1 = Lightcurve(times, flux, err_dist="gauss", dt=dt, skip_checks=True)
        test_lc2 = Lightcurve(test_lc1.time, rolled_flux, err_dist=test_lc1.err_dist, dt=dt)
        test_ev1, test_ev2 = EventList(), EventList()
        test_ev1.simulate_times(test_lc1)
        test_ev2.simulate_times(test_lc2)

        test_ev1.energy = np.random.uniform(0.3, 9, len(test_ev1.time))
        test_ev2.energy = np.random.uniform(9, 12, len(test_ev2.time))

        cls.lag = LagEnergySpectrum(
            test_ev1,
            [0.0, maxfreq],
            (0.3, 9, 1, "lin"),
            [9, 12],
            bin_time=dt / 2,
            segment_size=199,
            events2=test_ev2,
        )

        # Make single event list
        test_ev = test_ev1.join(test_ev2)

        cls.lag_same = LagEnergySpectrum(
            test_ev,
            [0.0, maxfreq],
            (0.3, 9, 1, "lin"),
            [9, 12],
            bin_time=dt / 2,
            segment_size=199,
        )

    def test_lagspectrum_values_and_errors(self):
        assert np.all(np.abs(self.lag.spectrum - self.time_lag) < 3 * self.lag.spectrum_error)

    def test_lagspectrum_values_and_errors_same(self):
        assert np.all(np.abs(self.lag_same.spectrum - self.time_lag) < 3 * self.lag.spectrum_error)

    def test_lagspectrum_invalid_warns(self):
        ev = EventList(time=[], energy=[], gti=self.lag.events1.gti)
        with pytest.warns(UserWarning) as record:
            lag = LagSpectrum(
                ev,
                [0.0, 0.5],
                (0.3, 9, 4, "lin"),
                [9, 12],
                bin_time=0.1,
                segment_size=30,
                events2=self.lag.events2,
            )

        assert np.all(np.isnan(lag.spectrum))
        assert np.all(np.isnan(lag.spectrum_error))<|MERGE_RESOLUTION|>--- conflicted
+++ resolved
@@ -132,14 +132,7 @@
         flux = data / 50
         times = np.arange(data.size) * cls.bin_time
 
-<<<<<<< HEAD
         test_lc = Lightcurve(times, flux, err_dist="gauss", dt=cls.bin_time, skip_checks=True)
-=======
-    def test_correct_rms_values(self):
-        # Assert that it is close to 0.4 (since we don't have infinite spectral
-        # coverage, it will be a little less!)
-        assert np.allclose(self.rms.spectrum, 0.2, 0.06)
->>>>>>> c0d5e20d
 
         cls.test_ev1, cls.test_ev2 = EventList(), EventList()
         cls.test_ev1.simulate_times(test_lc)
