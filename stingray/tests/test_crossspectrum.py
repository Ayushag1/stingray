from __future__ import division
import numpy as np
import pytest
import warnings
import matplotlib.pyplot as plt
from stingray import Lightcurve, AveragedPowerspectrum
from stingray import Crossspectrum, AveragedCrossspectrum, coherence, time_lag
from stingray import StingrayError
import copy

np.random.seed(20160528)


class TestCoherenceFunction(object):

    def setup_class(self):
        self.lc1 = Lightcurve([1, 2, 3, 4, 5], [2, 3, 2, 4, 1])
        self.lc2 = Lightcurve([1, 2, 3, 4, 5], [4, 8, 1, 9, 11])

    def test_coherence_runs(self):
        coh = coherence(self.lc1, self.lc2)

    def test_coherence_fails_if_data1_not_lc(self):
        data = np.array([[1, 2, 3, 4, 5], [2, 3, 4, 5, 1]])

        with pytest.raises(TypeError):
            coh = coherence(self.lc1, data)

    def test_coherence_fails_if_data2_not_lc(self):
        data = np.array([[1, 2, 3, 4, 5], [2, 3, 4, 5, 1]])

        with pytest.raises(TypeError):
            coh = coherence(data, self.lc2)

    def test_coherence_computes_correctly(self):
        coh = coherence(self.lc1, self.lc2)

        assert len(coh) == 2
        assert np.abs(np.mean(coh)) < 1


class TestTimelagFunction(object):

    def setup_class(self):
        self.lc1 = Lightcurve([1, 2, 3, 4, 5], [2, 3, 2, 4, 1])
        self.lc2 = Lightcurve([1, 2, 3, 4, 5], [4, 8, 1, 9, 11])

    def test_time_lag_runs(self):
        lag = time_lag(self.lc1, self.lc2)

    def test_time_lag_fails_if_data1_not_lc(self):
        data = np.array([[1, 2, 3, 4, 5], [2, 3, 4, 5, 1]])

        with pytest.raises(TypeError):
            lag = time_lag(self.lc1, data)

    def test_time_lag_fails_if_data2_not_lc(self):
        data = np.array([[1, 2, 3, 4, 5], [2, 3, 4, 5, 1]])

        with pytest.raises(TypeError):
            lag = time_lag(data, self.lc2)

    def test_time_lag_computes_correctly(self):
        lag = time_lag(self.lc1, self.lc2)

        assert np.max(lag) <= np.pi
        assert np.min(lag) >= -np.pi


class TestCoherence(object):

    def test_coherence(self):
        lc1 = Lightcurve([1, 2, 3, 4, 5], [2, 3, 2, 4, 1])
        lc2 = Lightcurve([1, 2, 3, 4, 5], [4, 8, 1, 9, 11])

        cs = Crossspectrum(lc1, lc2)
        coh = cs.coherence()

        assert len(coh) == 2
        assert np.abs(np.mean(coh)) < 1

    def test_high_coherence(self):
        import copy
        t = np.arange(1280)
        a = np.random.poisson(100, len(t))
        lc = Lightcurve(t, a)
        lc2 = Lightcurve(t, copy.copy(a))
        c = AveragedCrossspectrum(lc, lc2, 128)

        coh, _ = c.coherence()
        np.testing.assert_almost_equal(np.mean(coh).real, 1.0)


class TestCrossspectrum(object):

    def setup_class(self):
        tstart = 0.0
        tend = 1.0
        dt = 0.0001

<<<<<<< HEAD
        time = np.arange(tstart + 0.5*dt, tend + 0.5*dt, dt)
        time2 = np.arange(tstart + 0.5*dt, tend + 1.5*dt, dt)
=======
        time = np.arange(tstart + 0.5 * dt, tend + 0.5 * dt, dt)
>>>>>>> 9479270f

        counts1 = np.random.poisson(0.01, size=time.shape[0])
        counts2 = np.random.negative_binomial(1, 0.09, size=time.shape[0])
        counts3 = np.random.poisson(0.01, size=time2.shape[0])

        self.lc1 = Lightcurve(time, counts1, gti=[[tstart, tend]], dt=dt)
        self.lc2 = Lightcurve(time, counts2, gti=[[tstart, tend]], dt=dt)
        self.lc3 = Lightcurve(time2, counts3, gti=[[tstart, tend]], dt=dt)

        self.cs = Crossspectrum(self.lc1, self.lc2)

    def test_make_empty_crossspectrum(self):
        cs = Crossspectrum()
        assert cs.freq is None
        assert cs.power is None
        assert cs.df is None
        assert cs.nphots1 is None
        assert cs.nphots2 is None
        assert cs.m == 1
        assert cs.n is None
        assert cs.power_err is None

    def test_init_with_one_lc_none(self):
        with pytest.raises(TypeError):
            cs = Crossspectrum(self.lc1)

    def test_init_with_multiple_gti(self):
        gti = np.array([[0.0, 0.2], [0.6, 1.0]])
        with pytest.raises(TypeError):
            cs = Crossspectrum(self.lc1, self.lc2, gti=gti)

    def test_init_with_norm_not_str(self):
        with pytest.raises(TypeError):
            cs = Crossspectrum(norm=1)

    def test_init_with_invalid_norm(self):
        with pytest.raises(ValueError):
            cs = Crossspectrum(norm='frabs')

    def test_init_with_wrong_lc1_instance(self):
        lc_ = Crossspectrum()
        with pytest.raises(TypeError):
            cs = Crossspectrum(lc_, self.lc2)

    def test_init_with_wrong_lc2_instance(self):
        lc_ = Crossspectrum()
        with pytest.raises(TypeError):
            cs = Crossspectrum(self.lc1, lc_)

    def test_make_crossspectrum_diff_lc_counts_shape(self):
        counts = np.array([1] * 10001)
        time = np.linspace(0.0, 1.0001, 10001)
        lc_ = Lightcurve(time, counts)
        with pytest.raises(StingrayError):
            cs = Crossspectrum(self.lc1, lc_)

    def test_make_crossspectrum_diff_lc_stat(self):
        lc_ = copy.copy(self.lc1)
        lc_.err_dist = 'gauss'

        with pytest.warns(UserWarning) as record:
            cs = Crossspectrum(self.lc1, lc_)
        assert np.any(["different statistics" in r.message.args[0]
                       for r in record])

    def test_make_crossspectrum_bad_lc_stat(self):
        lc1 = copy.copy(self.lc1)
        lc1.err_dist = 'gauss'
        lc2 = copy.copy(self.lc1)
        lc2.err_dist = 'gauss'

        with pytest.warns(UserWarning) as record:
            cs = Crossspectrum(lc1, lc2)
        assert np.any(["is not poisson" in r.message.args[0]
                       for r in record])

    def test_make_crossspectrum_diff_dt(self):
        counts = np.array([1] * 10000)
        time = np.linspace(0.0, 2.0, 10000)
        lc_ = Lightcurve(time, counts)
        with pytest.raises(StingrayError):
            cs = Crossspectrum(self.lc1, lc_)

    def test_rebin_smaller_resolution(self):
        # Original df is between 0.9 and 1.0
        with pytest.raises(ValueError):
            new_cs = self.cs.rebin(df=0.1)

    def test_rebin(self):
        new_cs = self.cs.rebin(df=1.5)
        assert new_cs.df == 1.5
        new_cs.time_lag()

    def test_rebin_factor(self):
        new_cs = self.cs.rebin(f=1.5)
        assert new_cs.df == self.cs.df * 1.5
        new_cs.time_lag()

    def test_rebin_log(self):
        # For now, just verify that it doesn't crash
        new_cs = self.cs.rebin_log(f=0.1)
        assert type(new_cs) == type(self.cs)
        new_cs.time_lag()

    def test_norm_leahy(self):
        cs = Crossspectrum(self.lc1, self.lc2, norm='leahy')
        assert len(cs.power) == 4999
        assert cs.norm == 'leahy'

    def test_norm_frac(self):
        cs = Crossspectrum(self.lc1, self.lc2, norm='frac')
        assert len(cs.power) == 4999
        assert cs.norm == 'frac'

    def test_norm_abs(self):
        cs = Crossspectrum(self.lc1, self.lc2, norm='abs')
        assert len(cs.power) == 4999
        assert cs.norm == 'abs'

    def test_failure_when_normalization_not_recognized(self):
        with pytest.raises(ValueError):
            cs = Crossspectrum(self.lc1, self.lc2, norm='wrong')

    def test_coherence(self):
        coh = self.cs.coherence()
        assert len(coh) == 4999
        assert np.abs(coh[0]) < 1

    def test_timelag(self):
        time_lag = self.cs.time_lag()
        assert np.max(time_lag) <= np.pi
        assert np.min(time_lag) >= -np.pi

    def test_nonzero_err(self):
        assert np.all(self.cs.power_err > 0)

    def test_timelag_error(self):
        class Child(Crossspectrum):
            def __init__(self):
                pass

        obj = Child()
        with pytest.raises(AttributeError):
            lag = obj.time_lag()

    def test_plot_simple(self):
        self.cs.plot()
        assert plt.fignum_exists('crossspectrum')

    def test_rebin_error(self):
        cs = Crossspectrum()
        with pytest.raises(ValueError):
            cs.rebin()


class TestAveragedCrossspectrum(object):

    def setup_class(self):
        tstart = 0.0
        tend = 1.0
        dt = np.longdouble(0.0001)

        time = np.arange(tstart + 0.5 * dt, tend + 0.5 * dt, dt)

        counts1 = np.random.poisson(0.01, size=time.shape[0])
        counts2 = np.random.negative_binomial(1, 0.09, size=time.shape[0])

        self.lc1 = Lightcurve(time, counts1, gti=[[tstart, tend]], dt=dt)
        self.lc2 = Lightcurve(time, counts2, gti=[[tstart, tend]], dt=dt)

        self.cs = AveragedCrossspectrum(self.lc1, self.lc2, segment_size=1)

    def test_make_empty_crossspectrum(self):
        cs = AveragedCrossspectrum()
        assert cs.freq is None
        assert cs.power is None
        assert cs.df is None
        assert cs.nphots1 is None
        assert cs.nphots2 is None
        assert cs.m == 1
        assert cs.n is None
        assert cs.power_err is None

    def test_no_segment_size(self):
        with pytest.raises(ValueError):
            cs = AveragedCrossspectrum(self.lc1, self.lc2)

    def test_invalid_type_attribute(self):
        with pytest.raises(ValueError):
            cs_test = AveragedCrossspectrum(self.lc1, self.lc2, segment_size=1)
            cs_test.type = 'invalid_type'
            assert AveragedCrossspectrum._make_crossspectrum(cs_test,
                                                             self.lc1,
                                                             self.lc2)

    def test_invalid_type_attribute_with_multiple_lcs(self):
        acs_test = AveragedCrossspectrum([self.lc1, self.lc2],
                                         [self.lc2, self.lc1],
                                         segment_size=1)
        acs_test.type = 'invalid_type'
        with pytest.raises(ValueError):
            assert AveragedCrossspectrum._make_crossspectrum(acs_test,
                                                             lc1=[self.lc1,
                                                                  self.lc2],
                                                             lc2=[self.lc2,
                                                                  self.lc1])

    def test_different_dt(self):
        time1 = [1, 2, 3, 4, 5, 6, 7, 8, 9, 10]
        counts1_test = np.random.poisson(0.01, size=len(time1))
        test_lc1 = Lightcurve(time1, counts1_test)

        time2 = [2, 4, 6, 8, 10]
        counts2_test = np.random.negative_binomial(1, 0.09, size=len(time2))
        test_lc2 = Lightcurve(time2, counts2_test)

        assert test_lc1.tseg == test_lc2.tseg

        assert test_lc1.dt != test_lc2.dt

        with pytest.raises(ValueError):
            assert AveragedCrossspectrum(test_lc1, test_lc2, segment_size=1)

    def test_different_tseg(self):
        time2 = [0, 1, 2, 3, 4, 5, 6, 7, 8, 9, 10, 11, 12]
        counts2_test = np.random.poisson(1000, size=len(time2))
        test_lc2 = Lightcurve(time2, counts2_test)

        time1 = [0, 1, 2, 3, 4, 5, 6, 7, 8, 9, 10]
        counts1_test = np.random.np.random.poisson(1000, size=len(time1))
        test_lc1 = Lightcurve(time1, counts1_test)

        assert test_lc2.dt == test_lc1.dt

        assert test_lc2.tseg != test_lc1.tseg

        with pytest.warns(UserWarning) as record:
            AveragedCrossspectrum(test_lc1, test_lc2, segment_size=5)
            assert np.any(["same tseg" in r.message.args[0]
                           for r in record])

    def test_rebin_with_invalid_type_attribute(self):
        new_df = 2
        aps = AveragedPowerspectrum(lc=self.lc1, segment_size=1,
                                    norm='leahy')
        aps.type = 'invalid_type'
        with pytest.raises(AttributeError):
            assert aps.rebin(df=new_df)

    def test_rebin_with_valid_type_attribute(self):
        new_df = 2
        aps = AveragedPowerspectrum(lc=self.lc1, segment_size=1,
                                    norm='leahy')
        assert aps.rebin(df=new_df)

    def test_init_with_norm_not_str(self):
        with pytest.raises(TypeError):
            cs = AveragedCrossspectrum(self.lc1, self.lc2, segment_size=1,
                                       norm=1)

    def test_init_with_invalid_norm(self):
        with pytest.raises(ValueError):
            cs = AveragedCrossspectrum(self.lc1, self.lc2, segment_size=1,
                                       norm='frabs')

    def test_init_with_inifite_segment_size(self):
        with pytest.raises(ValueError):
            cs = AveragedCrossspectrum(self.lc1, self.lc2, segment_size=np.inf)

    def test_with_iterable_of_lightcurves(self):
        def iter_lc(lc, n):
            "Generator of n parts of lc."
            t0 = int(len(lc) / n)
            t = t0
            i = 0
            while (True):
                lc_seg = lc[i:t]
                yield lc_seg
                if t + t0 > len(lc):
                    break
                else:
                    i, t = t, t + t0

        cs = AveragedCrossspectrum(iter_lc(self.lc1, 1), iter_lc(self.lc2, 1),
                                   segment_size=1)

    def test_coherence(self):
        with warnings.catch_warnings(record=True) as w:
            warnings.simplefilter("always")

            coh = self.cs.coherence()

            assert len(coh[0]) == 4999
            assert len(coh[1]) == 4999
            assert issubclass(w[-1].category, UserWarning)

    def test_failure_when_normalization_not_recognized(self):
        with pytest.raises(ValueError):
            self.cs = AveragedCrossspectrum(self.lc1, self.lc2,
                                            segment_size=1,
                                            norm="wrong")

    def test_failure_when_power_type_not_recognized(self):
        with pytest.raises(ValueError):
            self.cs = AveragedCrossspectrum(self.lc1, self.lc2,
                                            segment_size=1,
                                            power_type="wrong")

    def test_normalize_crossspectrum(self):
        cs1 = Crossspectrum(self.lc1, self.lc2, norm="leahy")
        cs2 = Crossspectrum(self.lc1, self.lc2, norm="leahy",
                            power_type="all")
        cs3 = Crossspectrum(self.lc1, self.lc2, norm="leahy",
                            power_type="real")
        cs4 = Crossspectrum(self.lc1, self.lc2, norm="leahy",
                            power_type="absolute")
        assert np.all(cs1.power.real == cs3.power)
        assert np.all(np.isclose(np.abs(cs2.power), cs4.power, atol=0.0001))

    def test_rebin(self):
        new_cs = self.cs.rebin(df=1.5)
        assert new_cs.df == 1.5
        new_cs.time_lag()

    def test_rebin_factor(self):
        new_cs = self.cs.rebin(f=1.5)
        assert new_cs.df == self.cs.df * 1.5
        new_cs.time_lag()

    def test_rebin_log(self):
        # For now, just verify that it doesn't crash
        new_cs = self.cs.rebin_log(f=0.1)
        assert type(new_cs) == type(self.cs)
        new_cs.time_lag()

    def test_rebin_log_returns_complex_values(self):
        # For now, just verify that it doesn't crash
        new_cs = self.cs.rebin_log(f=0.1)
        assert isinstance(new_cs.power[0], np.complex)

    def test_rebin_log_returns_complex_errors(self):
        # For now, just verify that it doesn't crash
        new_cs = self.cs.rebin_log(f=0.1)
        assert isinstance(new_cs.power_err[0], np.complex)

    def test_timelag(self):
        from ..simulator.simulator import Simulator
        dt = 0.1
        simulator = Simulator(dt, 10000, rms=0.8, mean=1000)
        test_lc1 = simulator.simulate(2)
        test_lc2 = Lightcurve(test_lc1.time,
                              np.array(np.roll(test_lc1.counts, 2)),
                              err_dist=test_lc1.err_dist,
                              dt=dt)

        cs = AveragedCrossspectrum(test_lc1, test_lc2, segment_size=5,
                                   norm="none")

        time_lag, time_lag_err = cs.time_lag()

        assert np.all(np.abs(time_lag[:6] - 0.1) < 3 * time_lag_err[:6])

    def test_errorbars(self):
        time = np.arange(10000) * 0.1
        test_lc1 = Lightcurve(time, np.random.poisson(200, 10000))
        test_lc2 = Lightcurve(time, np.random.poisson(200, 10000))

        cs = AveragedCrossspectrum(test_lc1, test_lc2, segment_size=10,
                                   norm="leahy")

        assert np.allclose(cs.power_err, np.sqrt(2 / cs.m))<|MERGE_RESOLUTION|>--- conflicted
+++ resolved
@@ -98,20 +98,13 @@
         tend = 1.0
         dt = 0.0001
 
-<<<<<<< HEAD
-        time = np.arange(tstart + 0.5*dt, tend + 0.5*dt, dt)
-        time2 = np.arange(tstart + 0.5*dt, tend + 1.5*dt, dt)
-=======
         time = np.arange(tstart + 0.5 * dt, tend + 0.5 * dt, dt)
->>>>>>> 9479270f
 
         counts1 = np.random.poisson(0.01, size=time.shape[0])
         counts2 = np.random.negative_binomial(1, 0.09, size=time.shape[0])
-        counts3 = np.random.poisson(0.01, size=time2.shape[0])
 
         self.lc1 = Lightcurve(time, counts1, gti=[[tstart, tend]], dt=dt)
         self.lc2 = Lightcurve(time, counts2, gti=[[tstart, tend]], dt=dt)
-        self.lc3 = Lightcurve(time2, counts3, gti=[[tstart, tend]], dt=dt)
 
         self.cs = Crossspectrum(self.lc1, self.lc2)
 
